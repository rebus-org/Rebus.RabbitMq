# Changelog

## 2.0.0-a1
* Test release

## 2.0.0-a2
* Update RabbitMQ client dependency to 4.0.1
* Update target framework to .NET 4.5.2

## 2.0.0-b01
* Test release

## 2.0.0-b02
* More convenient namespaces

## 2.0.0
* Release 2.0.0

## 3.0.0
* Update to Rebus 3

## 4.0.0
* Update to Rebus 4
* Add .NET Core support (netstandard1.5)

## 4.1.0
* Change node failover strategy to rely on built-in capabilities of the driver - thanks [samartzidis]

## 4.1.1
* Fix credentials issue - thanks [samartzidis]

## 4.1.2
* Fix weird dependency on NUnit test adapter - thanks [bzuu]

## 4.2.0
* Add support for priority queues (requires RabbitMQ 3.5) - thanks [K3llr]
* Ability to configure SSL settings - thanks [nebelx]

## 4.3.0
* Additional configuration overloads to allow for passing custom connection information to the RabbitMQ connection factory - thanks [nebelx]

## 4.4.0
* Update RabbitMQ client dependency to v. 5.0.1 - thanks [dougkwilson]

## 4.4.1
* Handle `SecurityException` when trying to figure out which machine we're running on - thanks [samartzidis]

## 4.4.2
* Minor tweak to avoid potential dictionary trouble with double-adding - thanks [samartzidis]

## 5.0.0
* Add callback to allow for customizing the `IConnectionFactory` instance used by the transport
* Make assembly non-CLS compliant (necessary to be able to customize RabbitMQ's connection factory)
* Automatically create input queue if it suddenly disappears while the app is running - thanks [pjh1974]
* Change how models are managed to maximise reuse and improve performance
* Don't log that silly `EndOfStreamException`, because that's apparently how the RabbitMQ driver rolls...
* Add support for enabling publisher confirms - thanks [hansehe]
* Complete support for publishing on alternate exchanges via the `@` syntax (topics like `<topic-name>@<exchange-name>`) - thanks [hansehe]

## 5.0.1
* Improve publisher confirms performance when sending batches (i.e. multiple outgoing messages from Rebus handlers, or when using `RebusTransactionScope`) - thanks [kyrrem]

## 5.0.2
* Add user ID header to incoming message if set on RabbitMQ transport message - thanks [michalsteyn]

## 5.1.0
* Add ability to set auto-delete TLL when enabling it - thanks [ronnyek]

## 5.1.1
* Fix "invalid arg 'x-expires' for queue" error - thanks [jarikp]

## 5.1.2
* Little fix that enables graceful handling of disappearing input queue - thanks [jarikp]

## 5.1.3
* Fix auto-delete support, which would make it impossible to configure queue TTL unless auto-delete was ON (but these things are not dependent) - thanks [jarikp]
* Fix connection name feature - thanks [jarikp]

## 5.2.0
* Decode MIME type of Rebus' `rbs2-content-type` header and pass as separate content type/encoding headers in RabbitMQ props

## 6.0.0
* Update to Rebus 6 - thanks [rsivanov]

## 6.1.0
* Add support for subscribing to exchange-qualified topics via the `topic@exchange` syntax, so you can e.g. `await bus.Advanced.Topics.Subscribe("some-topic@some-exchange")`

## 7.0.0
* Enable publisher confirms by default, because otherwise RabbitMQ can LOSE your messages after you publish them! Use `RebusTransactionScope` to batch send operations to be able to send faster, reliably, OR add Rebus' `rbs2-express` header (via `Headers.Express`) to easily opt out of end-to-end durability alltogether.

## 7.1.0
* Add explicit support for handling of separate RabbitMQ correlation ID, passed to Rebus as `rabbitmq-corr-id`

## 7.1.1
* Get rid of closed connections quicker, when there has been a connection outage

## 7.2.0
* Add ability to set queue options to use when creating queues other than the input queue. Useful to ensure that an automatically declared error queue has some specific properties applied to it.

## 7.3.0
* Update RabbitMQ client to 6.0 - thanks [mathiasnohall]

## 7.3.2
* Add code to manually transfer basic auth credentials from connection string to connection factory
* In RabbitMqTransport.Receive call QueueDeclarePassive only if declare input queue is true - thanks [marcoariboni]
* Use `Stopwatch` instead of `DateTime.Now` in `SharedQueue` to do the timeout math
* More push-based operations - thanks [zlepper]
* Truncate header values when they're too big to fit - thanks [zlepper]
* Detect errors in connections used for outgoing messages and throw them out if they fail
* Add another channel re-initialization case - thanks [zlepper]

## 7.3.3
* Remove useless logging around dequeueing operation

## 7.3.4
* Block on empty queue instead of returning NULL after a few seconds.

## 7.3.5
* Support basic URL-encoded credentials in URI

## 7.4.1
* Make publisher confirms timeout configurable via an additional `EnablePublisherConfirms` overload

## 7.4.2
* Small optimizations to reduce the amount of work done when mapping headers

## 7.4.3
* Update RabbitMq.Client dependency to 6.4.0

## 7.4.4
* Avoid creating a RabbitMQ connection during initialization, if there's no need for it because all declarations have been disabled

## 7.4.5
* Enable retries when trying to create a queue

## 7.4.6
* Add experimental support for sending deferred messages using the RabbitMQ Delayed Message Exchange plugin (use `.Timeouts(t => t.UseDelayedMessageExchange("RebusDelayed"))`)

## 8.0.0
* Update Rebus dependency to 7

## 8.1.0
* Correct how hostnames are passed to RabbitMQ's connection factory to enable proper failover

<<<<<<< HEAD
## 9.0.0
* Update to Rebus 8
* Change SSL protocol default to NONE (i.e. leave it to the .NET framework or the operating system) - thanks [MrAdam]
* Don't set URI on RabbitMQ's own connection factory to have it correctly be able to fail over when running with multiple nodes
* Fix bug that would accidentally use a /-prefixed virtual host when a virtual host was actually specified in the URI
* Update RabbitMq.Client to 6.6.0
=======
## 9.0.0-alpha04
* Update to Rebus 8
* Change SSL protocol default to NONE (i.e. leave it to the .NET framework or the operating system) - thanks [MrAdam]
* Don't set URI on RabbitMQ's own connection factory to have it correctly be able to fail over when running with multiple nodes
* Make 1/100th as many defensive calls to `QueueDeclarePassive` in the transport's `Receive` method
>>>>>>> a8e0d9a1

---

[bzuu]: https://github.com/bzuu
[dougkwilson]: https://github.com/dougkwilson
[hansehe]: https://github.com/hansehe
[jarikp]: https://github.com/jarikp
[K3llr]: https://github.com/K3llr
[kyrrem]: https://github.com/kyrrem
[marcoariboni]: https://github.com/marcoariboni
[mathiasnohall]: https://github.com/mathiasnohall
[michalsteyn]: https://github.com/michalsteyn
[MrAdam]: https://github.com/MrAdam
[nebelx]: https://github.com/nebelx
[pjh1974]: https://github.com/pjh1974
[ronnyek]: https://github.com/ronnyek
[rsivanov]: https://github.com/rsivanov
[samartzidis]: https://github.com/samartzidis
[zlepper]: https://github.com/zlepper<|MERGE_RESOLUTION|>--- conflicted
+++ resolved
@@ -142,20 +142,13 @@
 ## 8.1.0
 * Correct how hostnames are passed to RabbitMQ's connection factory to enable proper failover
 
-<<<<<<< HEAD
 ## 9.0.0
 * Update to Rebus 8
 * Change SSL protocol default to NONE (i.e. leave it to the .NET framework or the operating system) - thanks [MrAdam]
 * Don't set URI on RabbitMQ's own connection factory to have it correctly be able to fail over when running with multiple nodes
+* Make 1/100th as many defensive calls to `QueueDeclarePassive` in the transport's `Receive` method
 * Fix bug that would accidentally use a /-prefixed virtual host when a virtual host was actually specified in the URI
 * Update RabbitMq.Client to 6.6.0
-=======
-## 9.0.0-alpha04
-* Update to Rebus 8
-* Change SSL protocol default to NONE (i.e. leave it to the .NET framework or the operating system) - thanks [MrAdam]
-* Don't set URI on RabbitMQ's own connection factory to have it correctly be able to fail over when running with multiple nodes
-* Make 1/100th as many defensive calls to `QueueDeclarePassive` in the transport's `Receive` method
->>>>>>> a8e0d9a1
 
 ---
 
