--- conflicted
+++ resolved
@@ -52,11 +52,7 @@
                         RabbitMqTransportFactory.DeleteQueue(_subscriberQueueName);
 
                         // wait a short while
-<<<<<<< HEAD
-                        await Task.Delay(2);
-=======
                         await Task.Delay(10);
->>>>>>> ac5c889c
 
                         // check that published message is received without problems
                         await publisher.Publish(message);
