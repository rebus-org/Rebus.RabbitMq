﻿using System;
using System.Collections.Generic;
using System.Drawing;
using RabbitMQ.Client;
using Rebus.RabbitMq;
using Rebus.Transport;

namespace Rebus.Config;

/// <summary>
/// Allows for fluently configuring RabbitMQ options
/// </summary>
public class RabbitMqOptionsBuilder
{
    readonly Dictionary<string, string> _additionalClientProperties = new Dictionary<string, string>();

    /// <summary>
    /// Default name of the exchange of type DIRECT (used for point-to-point messaging)
    /// </summary>
    public const string DefaultDirectExchangeName = "RebusDirect";

    /// <summary>
    /// Default name of the exchange of type TOPIC (used for pub-sub)
    /// </summary>
    public const string DefaultTopicExchangeName = "RebusTopics";

    /// <summary>
    /// Configures which things to auto-declare and whether to bind the input queue. 
    /// Please note that you must be careful when you skip e.g. binding of the input queue as it may lead to lost messages
    /// if the direct binding is not established. 
    /// By default, two exchanges will be declared: one of the DIRECT type (for point-to-point messaging) and one of the
    /// TOPIC type (for pub-sub). Moreover, the endpoint's input queue will be declared, and a binding
    /// will be made from a topic of the same name as the input queue in the DIRECT exchange.
    /// </summary>
    public RabbitMqOptionsBuilder Declarations(bool declareExchanges = true, bool declareInputQueue = true, bool bindInputQueue = true)
    {
        DeclareExchanges = declareExchanges;
        DeclareInputQueue = declareInputQueue;
        BindInputQueue = bindInputQueue;
        return this;
    }

    /// <summary>
    /// Registers a callback, which may be used to customize - or completely replace - the connection factory
    /// used by Rebus' RabbitMQ transport
    /// </summary>
    public RabbitMqOptionsBuilder CustomizeConnectionFactory(Func<IConnectionFactory, IConnectionFactory> customizer)
    {
        if (ConnectionFactoryCustomizer != null)
        {
            throw new InvalidOperationException("Attempted to register a connection factory customization function, but one has already been registered");
        }

        ConnectionFactoryCustomizer = customizer ?? throw new ArgumentNullException(nameof(customizer));

        return this;
    }

    /// <summary>
    /// Sets max number of messages to prefetch
    /// </summary>
    public RabbitMqOptionsBuilder Prefetch(int maxNumberOfMessagesToPrefetch)
    {
        if (maxNumberOfMessagesToPrefetch <= 0)
        {
            throw new ArgumentException($"Cannot set 'max messages to prefetch' to {maxNumberOfMessagesToPrefetch} - it must be at least 1!");
        }

        MaxNumberOfMessagesToPrefetch = maxNumberOfMessagesToPrefetch;
        return this;
    }

    /// <summary>
    /// Configures which names to use for the two types of necessary exchanges
    /// </summary>
    public RabbitMqOptionsBuilder ExchangeNames(
        string directExchangeName = DefaultDirectExchangeName,
        string topicExchangeName = DefaultTopicExchangeName)
    {
        if (directExchangeName == null) throw new ArgumentNullException(nameof(directExchangeName));
        if (topicExchangeName == null) throw new ArgumentNullException(nameof(topicExchangeName));

        if (directExchangeName == topicExchangeName)
        {
            throw new ArgumentException($"Exchange names for DIRECT and TOPIC are both set to '{directExchangeName}' - they must be different!");
        }

        DirectExchangeName = directExchangeName;
        TopicExchangeName = topicExchangeName;

        return this;
    }

    /// <summary>
    /// Adds the given custom properties to be added to the RabbitMQ client connection when it is established
    /// </summary>
    public RabbitMqOptionsBuilder AddClientProperties(IDictionary<string, string> additionalProperties)
    {
        foreach (var kvp in additionalProperties)
        {
            _additionalClientProperties[kvp.Key] = kvp.Value;
        }
        return this;
    }

    /// <summary>
    /// Configure input queue as a strict priority queue. 
    /// This setting adds "x-max-priority" argument to the input queue parameters
    /// And sets Prefetch(1) in order to strictly prioritize messages
    /// </summary>
    public RabbitMqOptionsBuilder StrictPriorityQueue(int maxPriority)
    {
        PriorityQueue(maxPriority);
        Prefetch(1);

        return this;
    }

    /// <summary>
    /// Configure input queue as a priority queue. 
    /// </summary>
    public RabbitMqOptionsBuilder PriorityQueue(int maxPriority)
    {
        InputQueueOptionsBuilder.Arguments.Add("x-max-priority", maxPriority);

        return this;
    }

    /// <summary>
    /// Configure mandatory delivery. 
    /// This configuration tells the server how to react if the message cannot be routed to a queue. 
    /// If this configuration is set, the server will return an unroutable message with a Return method. 
    /// If this configuration is not used, the server silently drops the message
    /// </summary>
    public RabbitMqOptionsBuilder Mandatory(Action<object, BasicReturnEventArgs> basicReturnCallback)
    {
        CallbackOptionsBuilder.BasicReturn(basicReturnCallback);

        return this;
    }

    /// <summary>
    /// Configure input queue specifically. Beware that this will override default settings.
    /// If used in conjunction with PriorityQueue and StrictPriorityQueue options it might have unexpected results. 
    /// </summary>
    public RabbitMqOptionsBuilder InputQueueOptions(Action<RabbitMqQueueOptionsBuilder> configurer)
    {
        configurer?.Invoke(InputQueueOptionsBuilder);

        return this;
    }

    /// <summary>
    /// Configure default queue options manually. Beware that this will override default settings.
    /// If used in conjunction with PriorityQueue and StrictPriorityQueue options it might have unexpected results. 
    /// </summary>
    public RabbitMqOptionsBuilder DefaultQueueOptions(Action<RabbitMqQueueOptionsBuilder> configurer)
    {
        configurer?.Invoke(DefaultQueueOptionsBuilder);

        return this;
    }

    /// <summary>
    /// Configure input exchanges manually. 
    /// </summary>
    public RabbitMqOptionsBuilder InputExchangeOptions(Action<RabbitMqExchangeOptionsBuilder> configurer)
    {
        configurer?.Invoke(ExchangeOptions);

        return this;
    }

    /// <summary>
    /// Register RabbitMq callback events. Events are triggered dependening on the message headers.
    /// </summary>
    public RabbitMqOptionsBuilder RegisterEventCallbacks(Action<RabbitMqCallbackOptionsBuilder> configurer)
    {
        configurer?.Invoke(CallbackOptionsBuilder);

        return this;
    }

    /// <summary>
    /// Sets SLL settings to use when connecting to the broker
    /// This method is intended to use only when constructing RabbitMq Transport with single node provided through string connectionString
    /// </summary>
    public RabbitMqOptionsBuilder Ssl(SslSettings sslSettings)
    {
        SslSettings = sslSettings;
        return this;
    }

    /// <summary>
    /// Set whether the publisher confirms protocol is enabled. To avoid message loss, publisher confirms ARE ENABLED BY DEFAULT.
    /// Please note that you can opt out of publisher confirms ON A PER-MESSAGE BASIS by adding the <see cref="Messages.Headers.Express"/>
    /// header to a message.
    /// Calling this method with <paramref name="enabled"/> = false will disable publisher confirms alltogether.
    /// </summary>
    public RabbitMqOptionsBuilder SetPublisherConfirms(bool enabled)
    {
        PublisherConfirmsEnabled = enabled;
        return this;
    }

    /// <summary>
    /// Set whether the publisher confirms protocol is enabled. To avoid message loss, publisher confirms ARE ENABLED BY DEFAULT.
    /// Please note that you can opt out of publisher confirms ON A PER-MESSAGE BASIS by adding the <see cref="Messages.Headers.Express"/>
    /// header to a message.
    /// Calling this method with <paramref name="enabled"/> = false will disable publisher confirms alltogether.
    /// </summary>
    public RabbitMqOptionsBuilder SetPublisherConfirms(bool enabled, TimeSpan timeout)
    {
        PublisherConfirmsEnabled = enabled;
        PublisherConfirmsTimeout = timeout;
        return this;
    }

    /// <summary>
    /// Set the connection_name property (user-friendly non-unique client connection name) of RabbitMQ connection, which is 
    /// shown in the connections overview list and in the client properites of a connection.         
    /// </summary>
    /// <exception cref="InvalidOperationException">expcetion is thrown if another connection factory customizer is in use</exception>
    public RabbitMqOptionsBuilder ClientConnectionName(string connectionName)
    {
        return CustomizeConnectionFactory(factory => new ConnectionFactoryClientNameDecorator(factory, connectionName));
    }

    /// <summary>
    /// Sets the max amount of writers that are available kept around for writing messages back
    /// to rabbitmq. Reducing this number uses less resource, while increasing it might increase
    /// performance on high-rate systems. We would recommend at least as many as you have
    /// MaxParallel set to, and probably a bit more if you send messages from a webapi through
    /// Rebus.
    /// </summary>
    public RabbitMqOptionsBuilder SetMaxWriterPoolSize(int size)
    {
        if (size < 1)
        {
            throw new ArgumentOutOfRangeException(nameof(size), size, "MaxWriterPoolSize cannot be less than 1");
        }

        MaxWriterPoolSize = size;
        return this;
    }

    /// <summary>
<<<<<<< HEAD
    /// Sets the consumer tag. The actual tag will include a random string to guarantee uniqueness. 
    /// </summary>
    public RabbitMqOptionsBuilder SetConsumerTag(string consumerTag)
    {
        ConsumerTag = consumerTag;
=======
    /// Sets the maximum message batch size. Defaults to 1, which means that batching is disabled. When set to values greater than 1,
    /// the RabbitMQ driver's native ability to batch commands will be used when possible. With Rebus, messages are batched when they're sent/published
    /// from a Rebus handler or within a <see cref="RebusTransactionScope"/>.
    /// </summary>
    public RabbitMqOptionsBuilder SetBatchSize(int batchSize)
    {
        if (batchSize < 1)
        {
            throw new ArgumentOutOfRangeException(nameof(batchSize), batchSize, "Message batch size cannot be less than 1");
        }
        BatchSize = batchSize;
>>>>>>> c84f609f
        return this;
    }

    internal bool? DeclareExchanges { get; private set; }
    internal bool? DeclareInputQueue { get; private set; }
    internal bool? BindInputQueue { get; private set; }
    internal bool? PublisherConfirmsEnabled { get; private set; }
    internal TimeSpan? PublisherConfirmsTimeout { get; private set; }
    internal int BatchSize { get; private set; } = 1;

    internal string DirectExchangeName { get; private set; }
    internal string TopicExchangeName { get; private set; }
    
    internal string ConsumerTag { get; private set; }

    internal int? MaxNumberOfMessagesToPrefetch { get; private set; }

    internal SslSettings SslSettings { get; private set; }

    internal RabbitMqCallbackOptionsBuilder CallbackOptionsBuilder { get; } = new();

    internal RabbitMqQueueOptionsBuilder InputQueueOptionsBuilder { get; } = new();

    internal RabbitMqQueueOptionsBuilder DefaultQueueOptionsBuilder { get; } = new();

    internal RabbitMqExchangeOptionsBuilder ExchangeOptions { get; } = new();

    internal int MaxWriterPoolSize { get; private set; } = 10;

    internal Func<IConnectionFactory, IConnectionFactory> ConnectionFactoryCustomizer;

    internal void Configure(RabbitMqTransport transport)
    {
        transport.AddClientProperties(_additionalClientProperties);

        if (SslSettings != null)
        {
            transport.SetSslSettings(SslSettings);
        }

        if (DeclareExchanges.HasValue)
        {
            transport.SetDeclareExchanges(DeclareExchanges.Value);
        }

        if (DeclareInputQueue.HasValue)
        {
            transport.SetDeclareInputQueue(DeclareInputQueue.Value);
        }

        if (BindInputQueue.HasValue)
        {
            transport.SetBindInputQueue(BindInputQueue.Value);
        }

        if (DirectExchangeName != null)
        {
            transport.SetDirectExchangeName(DirectExchangeName);
        }

        if (TopicExchangeName != null)
        {
            transport.SetTopicExchangeName(TopicExchangeName);
        }

        if (MaxNumberOfMessagesToPrefetch != null)
        {
            transport.SetMaxMessagesToPrefetch(MaxNumberOfMessagesToPrefetch.Value);
        }

        if (CallbackOptionsBuilder != null)
        {
            transport.SetCallbackOptions(CallbackOptionsBuilder);
        }

        if (PublisherConfirmsEnabled.HasValue)
        {
            var timeout = PublisherConfirmsTimeout ?? TimeSpan.FromSeconds(60);

            transport.EnablePublisherConfirms(PublisherConfirmsEnabled.Value, timeout);
        }

        transport.SetInputQueueOptions(InputQueueOptionsBuilder);
        transport.SetDefaultQueueOptions(DefaultQueueOptionsBuilder);
        transport.SetExchangeOptions(ExchangeOptions);
        transport.SetMaxWriterPoolSize(MaxWriterPoolSize);
<<<<<<< HEAD
        transport.SetConsumerTag(ConsumerTag);
=======
        transport.SetBatchSize(BatchSize);
>>>>>>> c84f609f
    }

    /// This is temporary decorator-fix, until Rebus is upgraded to a version 6+ of RabbitMQ.Client wich has new signature:
    /// IConnection CreateConnection(IList AmqpTcpEndpoint endpoints, string clientProvidedName) 
    /// so it is more correct to provide the name of client connection in ConnectionManager.GetConnection() method, when connections are created.
    class ConnectionFactoryClientNameDecorator : IConnectionFactory
    {
        private readonly IConnectionFactory _decoratedFactory;
        private readonly string _clientProvidedName;

        public IDictionary<string, object> ClientProperties
        {
            get { return _decoratedFactory.ClientProperties; }
            set { _decoratedFactory.ClientProperties = value; }
        }

        public TimeSpan ContinuationTimeout
        {
            get { return _decoratedFactory.ContinuationTimeout; }
            set { _decoratedFactory.ContinuationTimeout = value; }
        }

        public TimeSpan HandshakeContinuationTimeout
        {
            get { return _decoratedFactory.HandshakeContinuationTimeout; }
            set { _decoratedFactory.HandshakeContinuationTimeout = value; }
        }

        public string Password
        {
            get { return _decoratedFactory.Password; }
            set { _decoratedFactory.Password = value; }
        }

        public ICredentialsProvider CredentialsProvider
        {
            get { return _decoratedFactory.CredentialsProvider; }
            set { _decoratedFactory.CredentialsProvider = value; }
        }

        public ICredentialsRefresher CredentialsRefresher
        {
            get { return _decoratedFactory.CredentialsRefresher; }
            set { _decoratedFactory.CredentialsRefresher = value; }
        }

        public ushort RequestedChannelMax
        {
            get { return _decoratedFactory.RequestedChannelMax; }
            set { _decoratedFactory.RequestedChannelMax = value; }
        }

        public uint RequestedFrameMax
        {
            get { return _decoratedFactory.RequestedFrameMax; }
            set { _decoratedFactory.RequestedFrameMax = value; }
        }

        public TimeSpan RequestedHeartbeat
        {
            get { return _decoratedFactory.RequestedHeartbeat; }
            set { _decoratedFactory.RequestedHeartbeat = value; }
        }

        public Uri Uri
        {
            get { return _decoratedFactory.Uri; }
            set { _decoratedFactory.Uri = value; }
        }

        public bool UseBackgroundThreadsForIO
        {
            get { return _decoratedFactory.UseBackgroundThreadsForIO; }
            set { _decoratedFactory.UseBackgroundThreadsForIO = value; }
        }

        public string UserName
        {
            get { return _decoratedFactory.UserName; }
            set { _decoratedFactory.UserName = value; }
        }

        public string VirtualHost
        {
            get { return _decoratedFactory.VirtualHost; }
            set { _decoratedFactory.VirtualHost = value; }
        }

        public string ClientProvidedName
        {
            get { return _decoratedFactory.ClientProvidedName; }
            set { _decoratedFactory.ClientProvidedName = value; }
        }

        public ConnectionFactoryClientNameDecorator(IConnectionFactory originalFacotry, string clientProvidedName)
        {
            _decoratedFactory = originalFacotry;
            _clientProvidedName = clientProvidedName;
        }

        public IAuthMechanismFactory AuthMechanismFactory(IList<string> mechanismNames)
        {
            return _decoratedFactory.AuthMechanismFactory(mechanismNames);
        }

        public IConnection CreateConnection(IList<AmqpTcpEndpoint> endpoints)
        {
            return (_decoratedFactory as RabbitMQ.Client.ConnectionFactory).CreateConnection(new DefaultEndpointResolver(endpoints), _clientProvidedName);
        }

        public IConnection CreateConnection()
        {
            return _decoratedFactory.CreateConnection(_clientProvidedName);
        }

        public IConnection CreateConnection(string clientProvidedName)
        {
            return _decoratedFactory.CreateConnection(clientProvidedName);
        }

        public IConnection CreateConnection(IList<string> hostnames)
        {
            return _decoratedFactory.CreateConnection(hostnames, _clientProvidedName);
        }

        public IConnection CreateConnection(IList<string> hostnames, string clientProvidedName)
        {
            return _decoratedFactory.CreateConnection(hostnames, clientProvidedName);
        }

        public IConnection CreateConnection(IList<AmqpTcpEndpoint> endpoints, string clientProvidedName)
        {
            return (_decoratedFactory as RabbitMQ.Client.ConnectionFactory).CreateConnection(new DefaultEndpointResolver(endpoints), clientProvidedName);
        }
    }
}<|MERGE_RESOLUTION|>--- conflicted
+++ resolved
@@ -245,13 +245,14 @@
     }
 
     /// <summary>
-<<<<<<< HEAD
     /// Sets the consumer tag. The actual tag will include a random string to guarantee uniqueness. 
     /// </summary>
     public RabbitMqOptionsBuilder SetConsumerTag(string consumerTag)
     {
         ConsumerTag = consumerTag;
-=======
+        return this;
+    }
+  
     /// Sets the maximum message batch size. Defaults to 1, which means that batching is disabled. When set to values greater than 1,
     /// the RabbitMQ driver's native ability to batch commands will be used when possible. With Rebus, messages are batched when they're sent/published
     /// from a Rebus handler or within a <see cref="RebusTransactionScope"/>.
@@ -263,7 +264,6 @@
             throw new ArgumentOutOfRangeException(nameof(batchSize), batchSize, "Message batch size cannot be less than 1");
         }
         BatchSize = batchSize;
->>>>>>> c84f609f
         return this;
     }
 
@@ -350,11 +350,8 @@
         transport.SetDefaultQueueOptions(DefaultQueueOptionsBuilder);
         transport.SetExchangeOptions(ExchangeOptions);
         transport.SetMaxWriterPoolSize(MaxWriterPoolSize);
-<<<<<<< HEAD
         transport.SetConsumerTag(ConsumerTag);
-=======
         transport.SetBatchSize(BatchSize);
->>>>>>> c84f609f
     }
 
     /// This is temporary decorator-fix, until Rebus is upgraded to a version 6+ of RabbitMQ.Client wich has new signature:
